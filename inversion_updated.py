--- conflicted
+++ resolved
@@ -217,11 +217,8 @@
         imbalance = bid_volume / ask_volume if ask_volume > 0 else None
         current_price = fetch_price(symbol) or 1
         depth = (bid_volume + ask_volume) * current_price  # Convert to USDT
-<<<<<<< HEAD
-=======
         logging.info(f"Order book data for {symbol}: spread={spread}, imbalance={imbalance}, depth={depth}")
         print(f"Order book for {symbol}: Spread={spread}, Imbalance={imbalance}, Depth={depth}")
->>>>>>> b33d43e2
         return {
             'spread': spread,
             'bid_volume': bid_volume,
@@ -231,6 +228,7 @@
         }
     except Exception as e:
         logging.error(f"Error al obtener order book para {symbol}: {e}")
+        print(f"Error fetching order book for {symbol}: {e}")
         return None
 
 def send_telegram_message(message):
@@ -869,11 +867,7 @@
                 return False
 
             base_asset = symbol.split('/')[0]
-<<<<<<< HEAD
-            if base_asset in balance and balance[base_asset] > 0.001:
-=======
             if base_asset in balance and balance[base_asset] > 0.001:  # Ignore dust
->>>>>>> b33d43e2
                 logging.info(f"Se omite {symbol} porque ya tienes una posición abierta.")
                 print(f"Skipping {symbol}: Position already open.")
                 continue
@@ -1263,11 +1257,7 @@
             cursor.execute("""
                 SELECT COUNT(*) FROM transactions_new t1
                 JOIN transactions_new t2 ON t1.trade_id = t2.trade_id AND t2.action = 'sell'
-<<<<<<< HEAD
-                WHERE t1.action = 'buy' AND t1.status = 'closed' AND (t2.price - t1.price) * t1.amount > 0
-=======
                 WHERE t1.action = 'buy' AND t1.status = 'closed' AND (t2.price - t1.price) > 0
->>>>>>> b33d43e2
             """)
             wins = cursor.fetchone()[0]
             
@@ -1277,21 +1267,13 @@
                 WHERE t1.action = 'buy' AND t1.status = 'closed'
             """)
             total_closed = cursor.fetchone()[0]
-<<<<<<< HEAD
-            win_rate = (wins / total_closed * 100) if total_closed > 0 else 0.0
-=======
             win_rate = (wins / total_closed * 100) if total_closed > 0 else 0
->>>>>>> b33d43e2
-
-            # Total trade volume (executed buys)
+
+            # Total trade volume (executed trades)
             cursor.execute("SELECT COUNT(*) FROM transactions_new WHERE action='buy'")
             total_trades = cursor.fetchone()[0]
 
-<<<<<<< HEAD
-            # Missed opportunities count (approximate from CSV if used)
-=======
             # Missed opps count from CSV (or DB if logged)
->>>>>>> b33d43e2
             missed_count = sum(1 for line in open("missed_opportunities.csv", "r") if line.strip()) if os.path.exists("missed_opportunities.csv") else 0
 
             message = (f"📊 *Resumen Diario del Bot* ({get_colombia_timestamp()})\n"
@@ -1312,7 +1294,6 @@
 if __name__ == "__main__":
     threading.Thread(target=send_periodic_summary, daemon=True).start()
     threading.Thread(target=daily_summary, daemon=True).start()
-<<<<<<< HEAD
     try:
         while True:
             demo_trading()
@@ -1322,10 +1303,4 @@
         for handler in logger.handlers[:]:
             handler.close()
             logger.removeHandler(handler)
-        print("Logging shut down gracefully at", get_colombia_timestamp())
-=======
-    while True:  # Loop infinito para re-evaluar continuamente
-        demo_trading()
-        time.sleep(30)  # Espera 30 segundos para la siguiente iteración
-    logging.shutdown()
->>>>>>> b33d43e2
+        print("Logging shut down gracefully at", get_colombia_timestamp())